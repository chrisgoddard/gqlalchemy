# Copyright (c) 2016-2022 Memgraph Ltd. [https://memgraph.com]
#
# Licensed under the Apache License, Version 2.0 (the "License");
# you may not use this file except in compliance with the License.
# You may obtain a copy of the License at
#
#     http://www.apache.org/licenses/LICENSE-2.0
#
# Unless required by applicable law or agreed to in writing, software
# distributed under the License is distributed on an "AS IS" BASIS,
# WITHOUT WARRANTIES OR CONDITIONS OF ANY KIND, either express or implied.
# See the License for the specific language governing permissions and
# limitations under the License.

import pytest
from gqlalchemy import (
    InvalidMatchChainException,
    QueryBuilder,
    match,
    call,
    unwind,
    with_,
    merge,
    Node,
    Relationship,
    Field,
)
from gqlalchemy.memgraph import Memgraph
from typing import Optional
from unittest.mock import patch


def test_invalid_match_chain_throws_exception():
    with pytest.raises(InvalidMatchChainException):
        QueryBuilder().node(":Label", "n").node(":Label", "m").return_()


def test_simple_create(memgraph):
    query_builder = QueryBuilder().create().node("L1", variable="n").to("TO").node("L2").return_()
    expected_query = " CREATE (n:L1)-[:TO]->(:L2) RETURN * "

    with patch.object(Memgraph, "execute_and_fetch", return_value=None) as mock:
        query_builder.execute()

    mock.assert_called_with(expected_query)


def test_simple_match(memgraph):
    query_builder = QueryBuilder().match().node("L1", variable="n").to("TO").node("L2").return_()
    expected_query = " MATCH (n:L1)-[:TO]->(:L2) RETURN * "

    with patch.object(Memgraph, "execute_and_fetch", return_value=None) as mock:
        query_builder.execute()

    mock.assert_called_with(expected_query)


def test_simple_with_multiple_labels(memgraph):
    query_builder = (
        QueryBuilder().match().node(["L1", "L2", "L3"], variable="n").to("TO").node("L2", variable="m").return_()
    )
    expected_query = " MATCH (n:L1:L2:L3)-[:TO]->(m:L2) RETURN * "

    with patch.object(Memgraph, "execute_and_fetch", return_value=None) as mock:
        query_builder.execute()

    mock.assert_called_with(expected_query)


def test_multiple_matches(memgraph):
    query_builder = (
        QueryBuilder()
        .match()
        .node("L1", variable="n")
        .to("TO")
        .node("L2", variable="m")
        .match(True)
        .node(variable="n")
        .to("TO")
        .node("L3")
        .return_()
    )
    expected_query = " MATCH (n:L1)-[:TO]->(m:L2) OPTIONAL MATCH (n)-[:TO]->(:L3) RETURN * "

    with patch.object(Memgraph, "execute_and_fetch", return_value=None) as mock:
        query_builder.execute()

    mock.assert_called_with(expected_query)


def test_with_empty(memgraph):
    query_builder = QueryBuilder().match().node("L1", variable="n").to("TO").node("L2", variable="m").with_()
    expected_query = " MATCH (n:L1)-[:TO]->(m:L2) WITH * "

<<<<<<< HEAD
    with patch.object(Memgraph, "execute_and_fetch", return_value=None) as mock:
=======
    with patch.object(Memgraph, "execute", return_value=None) as mock:
>>>>>>> 2e86433a
        query_builder.execute()

    mock.assert_called_with(expected_query)


def test_with(memgraph):
    query_builder = QueryBuilder().match().node(variable="n").with_({"n": ""})
    expected_query = " MATCH (n) WITH n "

<<<<<<< HEAD
    with patch.object(Memgraph, "execute_and_fetch", return_value=None) as mock:
=======
    with patch.object(Memgraph, "execute", return_value=None) as mock:
>>>>>>> 2e86433a
        query_builder.execute()

    mock.assert_called_with(expected_query)


def test_union(memgraph):
    query_builder = (
        QueryBuilder()
        .match()
        .node(variable="n1", labels="Node1")
        .return_({"n1": ""})
        .union(include_duplicates=False)
        .match()
        .node(variable="n2", labels="Node2")
        .return_({"n2": ""})
    )
    expected_query = " MATCH (n1:Node1) RETURN n1 UNION MATCH (n2:Node2) RETURN n2 "

    with patch.object(Memgraph, "execute_and_fetch", return_value=None) as mock:
        query_builder.execute()

    mock.assert_called_with(expected_query)


def test_union_all(memgraph):
    query_builder = (
        QueryBuilder()
        .match()
        .node(variable="n1", labels="Node1")
        .return_({"n1": ""})
        .union()
        .match()
        .node(variable="n2", labels="Node2")
        .return_({"n2": ""})
    )
    expected_query = " MATCH (n1:Node1) RETURN n1 UNION ALL MATCH (n2:Node2) RETURN n2 "

    with patch.object(Memgraph, "execute_and_fetch", return_value=None) as mock:
        query_builder.execute()

    mock.assert_called_with(expected_query)


def test_delete(memgraph):
    query_builder = QueryBuilder().match().node(variable="n1", labels="Node1").delete({"n1"})
    expected_query = " MATCH (n1:Node1) DELETE n1 "

<<<<<<< HEAD
    with patch.object(Memgraph, "execute_and_fetch", return_value=None) as mock:
=======
    with patch.object(Memgraph, "execute", return_value=None) as mock:
>>>>>>> 2e86433a
        query_builder.execute()
        mock.assert_called_with(expected_query)


def test_simple_merge(memgraph):
    query_builder = merge().node("L1", variable="n").to("TO").node("L2")
    expected_query = " MERGE (n:L1)-[:TO]->(:L2)"

<<<<<<< HEAD
    with patch.object(Memgraph, "execute_and_fetch", return_value=None) as mock:
=======
    with patch.object(Memgraph, "execute", return_value=None) as mock:
>>>>>>> 2e86433a
        query_builder.execute()

    mock.assert_called_with(expected_query)


def test_base_merge(memgraph):
    query_builder = QueryBuilder().merge().node("L1", variable="n").to("TO").node("L2").return_()
    expected_query = " MERGE (n:L1)-[:TO]->(:L2) RETURN * "

    with patch.object(Memgraph, "execute_and_fetch", return_value=None) as mock:
        query_builder.execute()

    mock.assert_called_with(expected_query)


def test_simple_create_with_variables(memgraph):
    query_builder = (
        QueryBuilder().create().node("L1", variable="n").to("TO", variable="e").node("L2", variable="m").return_()
    )
    expected_query = " CREATE (n:L1)-[e:TO]->(m:L2) RETURN * "

    with patch.object(Memgraph, "execute_and_fetch", return_value=None) as mock:
        query_builder.execute()

    mock.assert_called_with(expected_query)


def test_simple_match_with_variables(memgraph):
    query_builder = (
        QueryBuilder().match().node("L1", variable="n").to("TO", variable="e").node("L2", variable="m").return_()
    )
    expected_query = " MATCH (n:L1)-[e:TO]->(m:L2) RETURN * "
    with patch.object(Memgraph, "execute_and_fetch", return_value=None) as mock:
        query_builder.execute()

    mock.assert_called_with(expected_query)


def test_simple_merge_with_variables(memgraph):
    query_builder = merge().node("L1", variable="n").to("TO", variable="e").node("L2", variable="m").return_()
    expected_query = " MERGE (n:L1)-[e:TO]->(m:L2) RETURN * "

    with patch.object(Memgraph, "execute_and_fetch", return_value=None) as mock:
        query_builder.execute()

    mock.assert_called_with(expected_query)


def test_base_merge_with_variables(memgraph):
    query_builder = (
        QueryBuilder().merge().node("L1", variable="n").to("TO", variable="e").node("L2", variable="m").return_()
    )
    expected_query = " MERGE (n:L1)-[e:TO]->(m:L2) RETURN * "
    with patch.object(Memgraph, "execute_and_fetch", return_value=None) as mock:
        query_builder.execute()

    mock.assert_called_with(expected_query)


def test_delete_detach(memgraph):
    query_builder = (
        QueryBuilder()
        .match()
        .node(variable="n1", labels="Node1")
        .to(edge_label="EDGE")
        .node(variable="n2", labels="Node2")
        .delete(["n1", "n2"], True)
    )
    expected_query = " MATCH (n1:Node1)-[:EDGE]->(n2:Node2) DETACH DELETE n1, n2 "

<<<<<<< HEAD
    with patch.object(Memgraph, "execute_and_fetch", return_value=None) as mock:
=======
    with patch.object(Memgraph, "execute", return_value=None) as mock:
>>>>>>> 2e86433a
        query_builder.execute()

    mock.assert_called_with(expected_query)


def test_remove_property(memgraph):
    query_builder = QueryBuilder().match().node(variable="n", labels="Node").remove({"n.name"})
    expected_query = " MATCH (n:Node) REMOVE n.name "

<<<<<<< HEAD
    with patch.object(Memgraph, "execute_and_fetch", return_value=None) as mock:
=======
    with patch.object(Memgraph, "execute", return_value=None) as mock:
>>>>>>> 2e86433a
        query_builder.execute()

    mock.assert_called_with(expected_query)


def test_multiple_merges(memgraph):
    query_builder = (
        QueryBuilder()
        .merge()
        .node("L1", variable="n")
        .to("TO")
        .node("L2", variable="m")
        .merge()
        .node(variable="n")
        .to("TO")
        .node("L3")
        .return_()
    )
    expected_query = " MERGE (n:L1)-[:TO]->(m:L2) MERGE (n)-[:TO]->(:L3) RETURN * "

    with patch.object(Memgraph, "execute_and_fetch", return_value=None) as mock:
        query_builder.execute()

    mock.assert_called_with(expected_query)


def test_load_csv_with_header(memgraph):
    query_builder = QueryBuilder().load_csv("path/to/my/file.csv", True, "row").return_()
    expected_query = " LOAD CSV FROM 'path/to/my/file.csv' WITH HEADER AS row RETURN * "
    with patch.object(Memgraph, "execute_and_fetch", return_value=None) as mock:
        query_builder.execute()
    mock.assert_called_with(expected_query)


def test_load_csv_no_header(memgraph):
    query_builder = QueryBuilder().load_csv("path/to/my/file.csv", False, "row").return_()
    expected_query = " LOAD CSV FROM 'path/to/my/file.csv' NO HEADER AS row RETURN * "
    with patch.object(Memgraph, "execute_and_fetch", return_value=None) as mock:
        query_builder.execute()
    mock.assert_called_with(expected_query)


def test_where(memgraph):
    query_builder = (
        QueryBuilder()
        .match()
        .node("L1", variable="n")
        .to("TO")
        .node("L2", variable="m")
        .where("n.name", "=", "best_name")
        .return_()
    )
    expected_query = " MATCH (n:L1)-[:TO]->(m:L2) WHERE n.name = 'best_name' RETURN * "

    with patch.object(Memgraph, "execute_and_fetch", return_value=None) as mock:
        query_builder.execute()

    mock.assert_called_with(expected_query)


def test_or_where(memgraph):
    query_builder = (
        QueryBuilder()
        .match()
        .node("L1", variable="n")
        .to("TO")
        .node("L2", variable="m")
        .where("n.name", "=", "best_name")
        .or_where("m.id", "<", 4)
        .return_()
    )
    expected_query = " MATCH (n:L1)-[:TO]->(m:L2) WHERE n.name = 'best_name' OR m.id < 4 RETURN * "

    with patch.object(Memgraph, "execute_and_fetch", return_value=None) as mock:
        query_builder.execute()

    mock.assert_called_with(expected_query)


def test_and_where(memgraph):
    query_builder = (
        QueryBuilder()
        .match()
        .node("L1", variable="n")
        .to("TO")
        .node("L2", variable="m")
        .where("n.name", "=", "best_name")
        .and_where("m.id", "<", 4)
        .return_()
    )
    expected_query = " MATCH (n:L1)-[:TO]->(m:L2) WHERE n.name = 'best_name' AND m.id < 4 RETURN * "

    with patch.object(Memgraph, "execute_and_fetch", return_value=None) as mock:
        query_builder.execute()

    mock.assert_called_with(expected_query)


def test_xor_where(memgraph):
    query_builder = (
        QueryBuilder()
        .match()
        .node("L1", variable="n")
        .to("TO")
        .node("L2", variable="m")
        .where("n.name", "=", "best_name")
        .xor_where("m.id", "<", 4)
        .return_()
    )
    expected_query = " MATCH (n:L1)-[:TO]->(m:L2) WHERE n.name = 'best_name' XOR m.id < 4 RETURN * "

    with patch.object(Memgraph, "execute_and_fetch", return_value=None) as mock:
        query_builder.execute()

    mock.assert_called_with(expected_query)


def test_get_single(memgraph):
    query_builder = QueryBuilder().match().node("L1", variable="n").to("TO").node("L2", variable="m").return_({"n": ""})
    expected_query = " MATCH (n:L1)-[:TO]->(m:L2) RETURN n "

    with patch.object(Memgraph, "execute_and_fetch", return_value=iter([{"n": None}])) as mock:
        query_builder.get_single(retrieve="n")

    mock.assert_called_with(expected_query)


def test_return_empty(memgraph):
    query_builder = QueryBuilder().match().node("L1", variable="n").to("TO").node("L2", variable="m").return_()
    expected_query = " MATCH (n:L1)-[:TO]->(m:L2) RETURN * "

    with patch.object(Memgraph, "execute_and_fetch", return_value=None) as mock:
        query_builder.execute()

    mock.assert_called_with(expected_query)


def test_return_alias(memgraph):
    query_builder = (
        QueryBuilder().match().node("L1", variable="n").to("TO").node("L2", variable="m").return_({"L1": "first"})
    )
    expected_query = " MATCH (n:L1)-[:TO]->(m:L2) RETURN L1 AS first "

    with patch.object(Memgraph, "execute_and_fetch", return_value=None) as mock:
        query_builder.execute()

    mock.assert_called_with(expected_query)


def test_return_alias_same_as_variable(memgraph):
    query_builder = (
        QueryBuilder().match().node("L1", variable="n").to("TO").node("L2", variable="m").return_({"L1": "L1"})
    )
    expected_query = " MATCH (n:L1)-[:TO]->(m:L2) RETURN L1 "

    with patch.object(Memgraph, "execute_and_fetch", return_value=None) as mock:
        query_builder.execute()

    mock.assert_called_with(expected_query)


def test_return_alias_empty(memgraph):
    query_builder = (
        QueryBuilder().match().node("L1", variable="n").to("TO").node("L2", variable="m").return_({"L1": ""})
    )
    expected_query = " MATCH (n:L1)-[:TO]->(m:L2) RETURN L1 "

    with patch.object(Memgraph, "execute_and_fetch", return_value=None) as mock:
        query_builder.execute()

    mock.assert_called_with(expected_query)


def test_call_procedure_pagerank(memgraph):
    query_builder = (
        QueryBuilder()
        .call(procedure="pagerank.get")
        .yield_({"node": "", "rank": ""})
        .return_({"node": "node", "rank": "rank"})
    )
    expected_query = " CALL pagerank.get() YIELD node, rank RETURN node, rank "
    with patch.object(Memgraph, "execute_and_fetch", return_value=None) as mock:
        query_builder.execute()

    mock.assert_called_with(expected_query)


def test_call_procedure_node2vec(memgraph):
    query_builder = QueryBuilder().call(procedure="node2vec_online.get_embeddings", arguments="False, 2.0, 0.5")
    expected_query = " CALL node2vec_online.get_embeddings(False, 2.0, 0.5) "
<<<<<<< HEAD
    with patch.object(Memgraph, "execute_and_fetch", return_value=None) as mock:
=======
    with patch.object(Memgraph, "execute", return_value=None) as mock:
>>>>>>> 2e86433a
        query_builder.execute()

    mock.assert_called_with(expected_query)


def test_call_procedure_nxalg_betweenness_centrality(memgraph):
    query_builder = (
        QueryBuilder()
        .call(procedure="nxalg.betweenness_centrality", arguments="20, True")
        .yield_()
        .return_({"node": "", "betweenness": ""})
    )
    expected_query = " CALL nxalg.betweenness_centrality(20, True) YIELD * RETURN node, betweenness "
    with patch.object(Memgraph, "execute_and_fetch", return_value=None) as mock:
        query_builder.execute()

    mock.assert_called_with(expected_query)


def test_unwind(memgraph):
    query_builder = (
        QueryBuilder().unwind(list_expression="[1, 2, 3, null]", variable="x").return_({"x": "", "'val'": "y"})
    )
    expected_query = " UNWIND [1, 2, 3, null] AS x RETURN x, 'val' AS y "

    with patch.object(Memgraph, "execute_and_fetch", return_value=None) as mock:
        query_builder.execute()

    mock.assert_called_with(expected_query)


def test_remove_label(memgraph):
    query_builder = QueryBuilder().match().node(variable="n", labels=["Node1", "Node2"]).remove({"n:Node2"})
    expected_query = " MATCH (n:Node1:Node2) REMOVE n:Node2 "

<<<<<<< HEAD
    with patch.object(Memgraph, "execute_and_fetch", return_value=None) as mock:
=======
    with patch.object(Memgraph, "execute", return_value=None) as mock:
>>>>>>> 2e86433a
        query_builder.execute()

    mock.assert_called_with(expected_query)


def test_remove_property_and_label(memgraph):
    query_builder = QueryBuilder().match().node(variable="n", labels=["Node1", "Node2"]).remove(["n:Node2", "n.name"])
    expected_query = " MATCH (n:Node1:Node2) REMOVE n:Node2, n.name "

<<<<<<< HEAD
    with patch.object(Memgraph, "execute_and_fetch", return_value=None) as mock:
=======
    with patch.object(Memgraph, "execute", return_value=None) as mock:
>>>>>>> 2e86433a
        query_builder.execute()

    mock.assert_called_with(expected_query)


def test_orderby(memgraph):
<<<<<<< HEAD
    query_builder = QueryBuilder().match().node(variable="n").order_by("n.id")
    expected_query = " MATCH (n) ORDER BY n.id "
=======
    query_builder = QueryBuilder().match().node(variable="n").return_().order_by("n.id")
    expected_query = " MATCH (n) RETURN * ORDER BY n.id "
>>>>>>> 2e86433a

    with patch.object(Memgraph, "execute_and_fetch", return_value=None) as mock:
        query_builder.execute()

    mock.assert_called_with(expected_query)


def test_orderby_desc(memgraph):
<<<<<<< HEAD
    query_builder = QueryBuilder().match().node(variable="n").order_by("n.id DESC")
    expected_query = " MATCH (n) ORDER BY n.id DESC "
=======
    query_builder = QueryBuilder().match().node(variable="n").return_().order_by("n.id DESC")
    expected_query = " MATCH (n) RETURN * ORDER BY n.id DESC "
>>>>>>> 2e86433a

    with patch.object(Memgraph, "execute_and_fetch", return_value=None) as mock:
        query_builder.execute()

    mock.assert_called_with(expected_query)


def test_limit(memgraph):
<<<<<<< HEAD
    query_builder = QueryBuilder().match().node(variable="n").limit("3")
    expected_query = " MATCH (n) LIMIT 3 "
=======
    query_builder = QueryBuilder().match().node(variable="n").return_().limit("3")
    expected_query = " MATCH (n) RETURN * LIMIT 3 "
>>>>>>> 2e86433a

    with patch.object(Memgraph, "execute_and_fetch", return_value=None) as mock:
        query_builder.execute()

    mock.assert_called_with(expected_query)


def test_skip(memgraph):
    query_builder = QueryBuilder().match().node(variable="n").return_({"n": ""}).skip("1")
    expected_query = " MATCH (n) RETURN n SKIP 1 "

    with patch.object(Memgraph, "execute_and_fetch", return_value=None) as mock:
        query_builder.execute()

    mock.assert_called_with(expected_query)


def test_base_class_match(memgraph):
    query_builder = match().node(variable="n").return_({"n": ""})
    expected_query = " MATCH (n) RETURN n "

    with patch.object(Memgraph, "execute_and_fetch", return_value=None) as mock:
        query_builder.execute()

    mock.assert_called_with(expected_query)


def test_base_class_call(memgraph):
    query_builder = call("pagerank.get").yield_().return_()
    expected_query = " CALL pagerank.get() YIELD * RETURN * "

    with patch.object(Memgraph, "execute_and_fetch", return_value=None) as mock:
        query_builder.execute()

    mock.assert_called_with(expected_query)


def test_base_class_unwind(memgraph):
    query_builder = unwind("[1, 2, 3]", "x").return_({"x": "x"})
    expected_query = " UNWIND [1, 2, 3] AS x RETURN x "

    with patch.object(Memgraph, "execute_and_fetch", return_value=None) as mock:
        query_builder.execute()

    mock.assert_called_with(expected_query)


def test_base_class_with(memgraph):
    query_builder = with_({"10": "n"}).return_({"n": ""})
    expected_query = " WITH 10 AS n RETURN n "

    with patch.object(Memgraph, "execute_and_fetch", return_value=None) as mock:
        query_builder.execute()

    mock.assert_called_with(expected_query)


def test_from(memgraph):
    query_builder = match().node("L1", variable="n").from_("TO", variable="e").node("L2", variable="m").return_()
    expected_query = " MATCH (n:L1)<-[e:TO]-(m:L2) RETURN * "

    with patch.object(Memgraph, "execute_and_fetch", return_value=None) as mock:
        query_builder.execute()

    mock.assert_called_with(expected_query)


def test_add_string_partial(memgraph):
    query_builder = match().node("Node1", variable="n").to("TO", variable="e").add_custom_cypher("(m:L2) ").return_()
    expected_query = " MATCH (n:Node1)-[e:TO]->(m:L2) RETURN * "

    with patch.object(Memgraph, "execute_and_fetch", return_value=None) as mock:
        query_builder.execute()

    mock.assert_called_with(expected_query)


def test_add_string_complete(memgraph):
    query_builder = QueryBuilder().add_custom_cypher("MATCH (n) RETURN n")
    expected_query = "MATCH (n) RETURN n"

    with patch.object(Memgraph, "execute_and_fetch", return_value=None) as mock:
        query_builder.execute()

    mock.assert_called_with(expected_query)


def test_node_object(memgraph):
    class User(Node):
        name: Optional[str] = Field(index=True, unique=True, db=memgraph)

    class Follows_test(Relationship, type="FOLLOWS"):
        pass

    user_1 = User(name="Ron")
    user_2 = User(name="Leslie")
    follows = Follows_test()
    query_builder = (
        QueryBuilder()
        .match()
        .node(node=user_1, variable="user_1")
        .to(relationship=follows)
        .node(node=user_2, variable="user_2")
        .return_()
    )
    expected_query = " MATCH (user_1:User {name: 'Ron'})-[:FOLLOWS]->(user_2:User {name: 'Leslie'}) RETURN * "

    with patch.object(Memgraph, "execute_and_fetch", return_value=None) as mock:
        query_builder.execute()

    mock.assert_called_with(expected_query)<|MERGE_RESOLUTION|>--- conflicted
+++ resolved
@@ -92,11 +92,7 @@
     query_builder = QueryBuilder().match().node("L1", variable="n").to("TO").node("L2", variable="m").with_()
     expected_query = " MATCH (n:L1)-[:TO]->(m:L2) WITH * "
 
-<<<<<<< HEAD
-    with patch.object(Memgraph, "execute_and_fetch", return_value=None) as mock:
-=======
-    with patch.object(Memgraph, "execute", return_value=None) as mock:
->>>>>>> 2e86433a
+    with patch.object(Memgraph, "execute", return_value=None) as mock:
         query_builder.execute()
 
     mock.assert_called_with(expected_query)
@@ -106,11 +102,7 @@
     query_builder = QueryBuilder().match().node(variable="n").with_({"n": ""})
     expected_query = " MATCH (n) WITH n "
 
-<<<<<<< HEAD
-    with patch.object(Memgraph, "execute_and_fetch", return_value=None) as mock:
-=======
-    with patch.object(Memgraph, "execute", return_value=None) as mock:
->>>>>>> 2e86433a
+    with patch.object(Memgraph, "execute", return_value=None) as mock:
         query_builder.execute()
 
     mock.assert_called_with(expected_query)
@@ -158,11 +150,7 @@
     query_builder = QueryBuilder().match().node(variable="n1", labels="Node1").delete({"n1"})
     expected_query = " MATCH (n1:Node1) DELETE n1 "
 
-<<<<<<< HEAD
-    with patch.object(Memgraph, "execute_and_fetch", return_value=None) as mock:
-=======
-    with patch.object(Memgraph, "execute", return_value=None) as mock:
->>>>>>> 2e86433a
+    with patch.object(Memgraph, "execute", return_value=None) as mock:
         query_builder.execute()
         mock.assert_called_with(expected_query)
 
@@ -171,11 +159,7 @@
     query_builder = merge().node("L1", variable="n").to("TO").node("L2")
     expected_query = " MERGE (n:L1)-[:TO]->(:L2)"
 
-<<<<<<< HEAD
-    with patch.object(Memgraph, "execute_and_fetch", return_value=None) as mock:
-=======
-    with patch.object(Memgraph, "execute", return_value=None) as mock:
->>>>>>> 2e86433a
+    with patch.object(Memgraph, "execute", return_value=None) as mock:
         query_builder.execute()
 
     mock.assert_called_with(expected_query)
@@ -246,11 +230,7 @@
     )
     expected_query = " MATCH (n1:Node1)-[:EDGE]->(n2:Node2) DETACH DELETE n1, n2 "
 
-<<<<<<< HEAD
-    with patch.object(Memgraph, "execute_and_fetch", return_value=None) as mock:
-=======
-    with patch.object(Memgraph, "execute", return_value=None) as mock:
->>>>>>> 2e86433a
+    with patch.object(Memgraph, "execute", return_value=None) as mock:
         query_builder.execute()
 
     mock.assert_called_with(expected_query)
@@ -260,11 +240,7 @@
     query_builder = QueryBuilder().match().node(variable="n", labels="Node").remove({"n.name"})
     expected_query = " MATCH (n:Node) REMOVE n.name "
 
-<<<<<<< HEAD
-    with patch.object(Memgraph, "execute_and_fetch", return_value=None) as mock:
-=======
-    with patch.object(Memgraph, "execute", return_value=None) as mock:
->>>>>>> 2e86433a
+    with patch.object(Memgraph, "execute", return_value=None) as mock:
         query_builder.execute()
 
     mock.assert_called_with(expected_query)
@@ -455,11 +431,7 @@
 def test_call_procedure_node2vec(memgraph):
     query_builder = QueryBuilder().call(procedure="node2vec_online.get_embeddings", arguments="False, 2.0, 0.5")
     expected_query = " CALL node2vec_online.get_embeddings(False, 2.0, 0.5) "
-<<<<<<< HEAD
-    with patch.object(Memgraph, "execute_and_fetch", return_value=None) as mock:
-=======
-    with patch.object(Memgraph, "execute", return_value=None) as mock:
->>>>>>> 2e86433a
+    with patch.object(Memgraph, "execute", return_value=None) as mock:
         query_builder.execute()
 
     mock.assert_called_with(expected_query)
@@ -495,11 +467,7 @@
     query_builder = QueryBuilder().match().node(variable="n", labels=["Node1", "Node2"]).remove({"n:Node2"})
     expected_query = " MATCH (n:Node1:Node2) REMOVE n:Node2 "
 
-<<<<<<< HEAD
-    with patch.object(Memgraph, "execute_and_fetch", return_value=None) as mock:
-=======
-    with patch.object(Memgraph, "execute", return_value=None) as mock:
->>>>>>> 2e86433a
+    with patch.object(Memgraph, "execute", return_value=None) as mock:
         query_builder.execute()
 
     mock.assert_called_with(expected_query)
@@ -509,24 +477,15 @@
     query_builder = QueryBuilder().match().node(variable="n", labels=["Node1", "Node2"]).remove(["n:Node2", "n.name"])
     expected_query = " MATCH (n:Node1:Node2) REMOVE n:Node2, n.name "
 
-<<<<<<< HEAD
-    with patch.object(Memgraph, "execute_and_fetch", return_value=None) as mock:
-=======
-    with patch.object(Memgraph, "execute", return_value=None) as mock:
->>>>>>> 2e86433a
+    with patch.object(Memgraph, "execute", return_value=None) as mock:
         query_builder.execute()
 
     mock.assert_called_with(expected_query)
 
 
 def test_orderby(memgraph):
-<<<<<<< HEAD
-    query_builder = QueryBuilder().match().node(variable="n").order_by("n.id")
-    expected_query = " MATCH (n) ORDER BY n.id "
-=======
     query_builder = QueryBuilder().match().node(variable="n").return_().order_by("n.id")
     expected_query = " MATCH (n) RETURN * ORDER BY n.id "
->>>>>>> 2e86433a
 
     with patch.object(Memgraph, "execute_and_fetch", return_value=None) as mock:
         query_builder.execute()
@@ -535,13 +494,8 @@
 
 
 def test_orderby_desc(memgraph):
-<<<<<<< HEAD
-    query_builder = QueryBuilder().match().node(variable="n").order_by("n.id DESC")
-    expected_query = " MATCH (n) ORDER BY n.id DESC "
-=======
     query_builder = QueryBuilder().match().node(variable="n").return_().order_by("n.id DESC")
     expected_query = " MATCH (n) RETURN * ORDER BY n.id DESC "
->>>>>>> 2e86433a
 
     with patch.object(Memgraph, "execute_and_fetch", return_value=None) as mock:
         query_builder.execute()
@@ -550,13 +504,8 @@
 
 
 def test_limit(memgraph):
-<<<<<<< HEAD
-    query_builder = QueryBuilder().match().node(variable="n").limit("3")
-    expected_query = " MATCH (n) LIMIT 3 "
-=======
     query_builder = QueryBuilder().match().node(variable="n").return_().limit("3")
     expected_query = " MATCH (n) RETURN * LIMIT 3 "
->>>>>>> 2e86433a
 
     with patch.object(Memgraph, "execute_and_fetch", return_value=None) as mock:
         query_builder.execute()
