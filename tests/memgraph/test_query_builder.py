--- conflicted
+++ resolved
@@ -184,19 +184,7 @@
     with patch.object(Memgraph, "execute_and_fetch", return_value=None) as mock:
         query_builder.execute()
 
-<<<<<<< HEAD
-    def test_call_procedure_node2vec(self):
-        query_builder = (
-            QueryBuilder()
-            .call(procedure="node2vec_online.set_word2vec_learner", arguments="128, 0.01, True, 10, 1")
-            .yield_()
-        )
-        expected_query = " CALL node2vec_online.set_word2vec_learner(128, 0.01, True, 10, 1) YIELD * "
-        with patch.object(Memgraph, "execute", return_value=None) as mock:
-            query_builder.execute()
-=======
-    mock.assert_called_with(expected_query)
->>>>>>> 4897f0ee
+    mock.assert_called_with(expected_query)
 
 
 def test_simple_match_with_variables(memgraph):
@@ -219,11 +207,6 @@
 
     mock.assert_called_with(expected_query)
 
-<<<<<<< HEAD
-        with patch.object(Memgraph, "execute", return_value=None) as mock:
-            query_builder.execute()
-=======
->>>>>>> 4897f0ee
 
 def test_base_merge_with_variables(memgraph):
     query_builder = (
@@ -235,11 +218,6 @@
 
     mock.assert_called_with(expected_query)
 
-<<<<<<< HEAD
-        with patch.object(Memgraph, "execute", return_value=None) as mock:
-            query_builder.execute()
-=======
->>>>>>> 4897f0ee
 
 def test_delete_detach(memgraph):
     query_builder = (
@@ -265,12 +243,7 @@
     with patch.object(Memgraph, "execute_and_fetch", return_value=None) as mock:
         query_builder.execute()
 
-<<<<<<< HEAD
-        with patch.object(Memgraph, "execute", return_value=None) as mock:
-            query_builder.execute()
-=======
-    mock.assert_called_with(expected_query)
->>>>>>> 4897f0ee
+    mock.assert_called_with(expected_query)
 
 
 def test_multiple_merges(memgraph):
@@ -288,28 +261,16 @@
     )
     expected_query = " MERGE (n:L1)-[:TO]->(m:L2) MERGE (n)-[:TO]->(:L3) RETURN * "
 
-<<<<<<< HEAD
-        with patch.object(Memgraph, "execute", return_value=None) as mock:
-            query_builder.execute()
-=======
-    with patch.object(Memgraph, "execute_and_fetch", return_value=None) as mock:
-        query_builder.execute()
->>>>>>> 4897f0ee
-
-    mock.assert_called_with(expected_query)
-
-
-<<<<<<< HEAD
-        with patch.object(Memgraph, "execute", return_value=None) as mock:
-            query_builder.execute()
-=======
+    with patch.object(Memgraph, "execute_and_fetch", return_value=None) as mock:
+        query_builder.execute()
+
+
 def test_load_csv_with_header(memgraph):
     query_builder = QueryBuilder().load_csv("path/to/my/file.csv", True, "row").return_()
     expected_query = " LOAD CSV FROM 'path/to/my/file.csv' WITH HEADER AS row RETURN * "
     with patch.object(Memgraph, "execute_and_fetch", return_value=None) as mock:
         query_builder.execute()
     mock.assert_called_with(expected_query)
->>>>>>> 4897f0ee
 
 
 def test_load_csv_no_header(memgraph):
@@ -319,11 +280,6 @@
         query_builder.execute()
     mock.assert_called_with(expected_query)
 
-<<<<<<< HEAD
-        with patch.object(Memgraph, "execute", return_value=None) as mock:
-            query_builder.execute()
-=======
->>>>>>> 4897f0ee
 
 def test_where(memgraph):
     query_builder = (
@@ -340,12 +296,7 @@
     with patch.object(Memgraph, "execute_and_fetch", return_value=None) as mock:
         query_builder.execute()
 
-<<<<<<< HEAD
-        with patch.object(Memgraph, "execute", return_value=None) as mock:
-            query_builder.execute()
-=======
-    mock.assert_called_with(expected_query)
->>>>>>> 4897f0ee
+    mock.assert_called_with(expected_query)
 
 
 def test_or_where(memgraph):
@@ -361,21 +312,12 @@
     )
     expected_query = " MATCH (n:L1)-[:TO]->(m:L2) WHERE n.name = 'best_name' OR m.id < 4 RETURN * "
 
-<<<<<<< HEAD
-        with patch.object(Memgraph, "execute", return_value=None) as mock:
-            query_builder.execute()
-=======
-    with patch.object(Memgraph, "execute_and_fetch", return_value=None) as mock:
-        query_builder.execute()
->>>>>>> 4897f0ee
-
-    mock.assert_called_with(expected_query)
-
-
-<<<<<<< HEAD
-        with patch.object(Memgraph, "execute", return_value=None) as mock:
-            query_builder.execute()
-=======
+    with patch.object(Memgraph, "execute_and_fetch", return_value=None) as mock:
+        query_builder.execute()
+
+    mock.assert_called_with(expected_query)
+
+
 def test_and_where(memgraph):
     query_builder = (
         QueryBuilder()
@@ -388,18 +330,12 @@
         .return_()
     )
     expected_query = " MATCH (n:L1)-[:TO]->(m:L2) WHERE n.name = 'best_name' AND m.id < 4 RETURN * "
->>>>>>> 4897f0ee
-
-    with patch.object(Memgraph, "execute_and_fetch", return_value=None) as mock:
-        query_builder.execute()
-
-    mock.assert_called_with(expected_query)
-
-<<<<<<< HEAD
-        with patch.object(Memgraph, "execute", return_value=None) as mock:
-            query_builder.execute()
-=======
->>>>>>> 4897f0ee
+
+    with patch.object(Memgraph, "execute_and_fetch", return_value=None) as mock:
+        query_builder.execute()
+
+    mock.assert_called_with(expected_query)
+
 
 def test_xor_where(memgraph):
     query_builder = (
